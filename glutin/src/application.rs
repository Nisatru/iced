//! Create interactive, native cross-platform applications.
use crate::mouse;
use crate::{Error, Executor, Runtime};

pub use iced_winit::application::StyleSheet;
pub use iced_winit::Application;

use iced_graphics::window;
use iced_winit::application;
use iced_winit::conversion;
use iced_winit::futures;
use iced_winit::futures::channel::mpsc;
use iced_winit::renderer;
use iced_winit::time::Instant;
use iced_winit::user_interface;
use iced_winit::winit;
use iced_winit::{Clipboard, Command, Debug, Event, Proxy, Settings};

use glutin::config::{
    Config, ConfigSurfaceTypes, ConfigTemplateBuilder, GlConfig,
};
use glutin::context::{
    ContextApi, ContextAttributesBuilder, NotCurrentContext,
    NotCurrentGlContextSurfaceAccessor,
    PossiblyCurrentContextGlSurfaceAccessor, PossiblyCurrentGlContext,
};
use glutin::display::{Display, DisplayApiPreference, GlDisplay};
use glutin::surface::{
    GlSurface, Surface, SurfaceAttributesBuilder, WindowSurface,
};
use raw_window_handle::{HasRawDisplayHandle, HasRawWindowHandle};

use std::ffi::CString;
use std::mem::ManuallyDrop;
use std::num::NonZeroU32;

#[cfg(feature = "trace")]
use tracing::{info_span, instrument::Instrument};

#[allow(unsafe_code)]
const ONE: NonZeroU32 = unsafe { NonZeroU32::new_unchecked(1) };

/// Runs an [`Application`] with an executor, compositor, and the provided
/// settings.
pub fn run<A, E, C>(
    settings: Settings<A::Flags>,
    compositor_settings: C::Settings,
) -> Result<(), Error>
where
    A: Application + 'static,
    E: Executor + 'static,
    C: window::GLCompositor<Renderer = A::Renderer> + 'static,
    <A::Renderer as iced_native::Renderer>::Theme: StyleSheet,
{
    use futures::task;
    use futures::Future;
    use winit::event_loop::EventLoopBuilder;
    use winit::platform::run_return::EventLoopExtRunReturn;

    #[cfg(feature = "trace")]
    let _guard = iced_winit::Profiler::init();

    let mut debug = Debug::new();
    debug.startup_started();

    #[cfg(feature = "trace")]
    let _ = info_span!("Application::Glutin", "RUN").entered();

    let mut event_loop = EventLoopBuilder::with_user_event().build();
    let proxy = event_loop.create_proxy();

    let runtime = {
        let executor = E::new().map_err(Error::ExecutorCreationFailed)?;
        let proxy = Proxy::new(event_loop.create_proxy());

        Runtime::new(executor, proxy)
    };

    let (application, init_command) = {
        let flags = settings.flags;

        runtime.enter(|| A::new(flags))
    };

    let builder = settings.window.into_builder(
        &application.title(),
        event_loop.primary_monitor(),
        settings.id,
    );

<<<<<<< HEAD
    log::info!("Window builder: {:#?}", builder);
=======
        log::debug!("Window builder: {:#?}", builder);
>>>>>>> 86b85d14

    #[allow(unsafe_code)]
    let (display, window, surface, context) = unsafe {
        struct Configuration(Config);
        use std::fmt;
        impl fmt::Debug for Configuration {
            fn fmt(&self, f: &mut fmt::Formatter<'_>) -> fmt::Result {
                let config = &self.0;

                f.debug_struct("Configuration")
                    .field("raw", &config)
                    .field("samples", &config.num_samples())
                    .field("buffer_type", &config.color_buffer_type())
                    .field("surface_type", &config.config_surface_types())
                    .field("depth", &config.depth_size())
                    .field("alpha", &config.alpha_size())
                    .field("stencil", &config.stencil_size())
                    .field("float_pixels", &config.float_pixels())
                    .field("srgb", &config.srgb_capable())
                    .field("api", &config.api())
                    .finish()
            }
        }

        impl AsRef<Config> for Configuration {
            fn as_ref(&self) -> &Config {
                &self.0
            }
        }

        let display_handle = event_loop.raw_display_handle();

        #[cfg(all(
            any(windows, target_os = "macos"),
            not(target_arch = "wasm32")
        ))]
        let (window, window_handle) = {
            let window = builder
                .build(&event_loop)
                .map_err(Error::WindowCreationFailed)?;

            let handle = window.raw_window_handle();

            (window, handle)
        };

        #[cfg(target_arch = "wasm32")]
        let preference = Err(Error::GraphicsCreationFailed(
            iced_graphics::Error::BackendError(format!(
                "target not supported by backend"
            )),
        ))?;

        #[cfg(all(windows, not(target_arch = "wasm32")))]
        let preference = DisplayApiPreference::WglThenEgl(Some(window_handle));

        #[cfg(all(target_os = "macos", not(target_arch = "wasm32")))]
        let preference = DisplayApiPreference::Cgl;

        #[cfg(all(
            unix,
            not(target_os = "macos"),
            not(target_arch = "wasm32")
        ))]
        let preference = DisplayApiPreference::GlxThenEgl(Box::new(
            winit::platform::unix::register_xlib_error_hook,
        ));

        let display =
            Display::new(display_handle, preference).map_err(|error| {
                Error::GraphicsCreationFailed(
                    iced_graphics::Error::BackendError(format!(
                        "failed to create display: {error}"
                    )),
                )
            })?;

        log::debug!("Display: {}", display.version_string());

        let samples = C::sample_count(&compositor_settings) as u8;
        let mut template = ConfigTemplateBuilder::new()
            .with_surface_type(ConfigSurfaceTypes::WINDOW);

        if samples != 0 {
            template = template.with_multisampling(samples);
        }

        #[cfg(all(windows, not(target_arch = "wasm32")))]
        let template = template.compatible_with_native_window(window_handle);

        log::debug!("Searching for display configurations");
        let configuration = display
            .find_configs(template.build())
            .map_err(|_| {
                Error::GraphicsCreationFailed(
                    iced_graphics::Error::NoAvailablePixelFormat,
                )
            })?
            .map(Configuration)
            .inspect(|config| {
                log::trace!("{config:#?}");
            })
            .min_by_key(|config| {
                config.as_ref().num_samples().saturating_sub(samples)
            })
            .ok_or(Error::GraphicsCreationFailed(
                iced_graphics::Error::NoAvailablePixelFormat,
            ))?;

        log::debug!("Selected: {configuration:#?}");

        #[cfg(all(
            unix,
            not(target_os = "macos"),
            not(target_arch = "wasm32")
        ))]
        let (window, window_handle) = {
            use glutin::platform::x11::X11GlConfigExt;
            let builder =
                if let Some(visual) = configuration.as_ref().x11_visual() {
                    use winit::platform::unix::WindowBuilderExtUnix;
                    builder.with_x11_visual(visual.into_raw())
                } else {
                    builder
                };

            let window = builder
                .build(&event_loop)
                .map_err(Error::WindowCreationFailed)?;

            let handle = window.raw_window_handle();

            (window, handle)
        };

        let attributes =
            ContextAttributesBuilder::new().build(Some(window_handle));
        let fallback_attributes = ContextAttributesBuilder::new()
            .with_context_api(ContextApi::Gles(None))
            .build(Some(window_handle));

        let context = display
            .create_context(configuration.as_ref(), &attributes)
            .or_else(|_| {
                display.create_context(
                    configuration.as_ref(),
                    &fallback_attributes,
                )
            })
            .map_err(|error| {
                Error::GraphicsCreationFailed(
                    iced_graphics::Error::BackendError(format!(
                        "failed to create context: {error}"
                    )),
                )
            })?;

        let surface = gl_surface(&display, configuration.as_ref(), &window)
            .map_err(|error| {
                Error::GraphicsCreationFailed(
                    iced_graphics::Error::BackendError(format!(
                        "failed to create surface: {error}"
                    )),
                )
            })?;

        let context = {
            context
                .make_current(&surface)
                .expect("make context current")
        };

        if let Err(error) = surface.set_swap_interval(
            &context,
            glutin::surface::SwapInterval::Wait(ONE),
        ) {
            log::error!("set swap interval failed: {}", error);
        }

        (display, window, surface, context)
    };

    #[allow(unsafe_code)]
    let (compositor, renderer) = unsafe {
        C::new(compositor_settings, |address| {
            let address = CString::new(address).expect("address error");
            display.get_proc_address(address.as_c_str())
        })?
    };

    let context = { context.make_not_current().expect("make context current") };

    let (mut event_sender, event_receiver) = mpsc::unbounded();
    let (control_sender, mut control_receiver) = mpsc::unbounded();

    let mut instance = Box::pin({
        let run_instance = run_instance::<A, E, C>(
            application,
            compositor,
            renderer,
            runtime,
            proxy,
            debug,
            event_receiver,
            control_sender,
            window,
            surface,
            context,
            init_command,
            settings.exit_on_close_request,
        );

        #[cfg(feature = "trace")]
        let run_instance =
            run_instance.instrument(info_span!("Application", "LOOP"));

        run_instance
    });

    let mut context = task::Context::from_waker(task::noop_waker_ref());

    let _ = event_loop.run_return(move |event, _, control_flow| {
        use winit::event_loop::ControlFlow;

        if let ControlFlow::ExitWithCode(_) = control_flow {
            return;
        }

        let event = match event {
            winit::event::Event::WindowEvent {
                event:
                    winit::event::WindowEvent::ScaleFactorChanged {
                        new_inner_size,
                        ..
                    },
                window_id,
            } => Some(winit::event::Event::WindowEvent {
                event: winit::event::WindowEvent::Resized(*new_inner_size),
                window_id,
            }),
            _ => event.to_static(),
        };

        if let Some(event) = event {
            event_sender.start_send(event).expect("Send event");

            let poll = instance.as_mut().poll(&mut context);

            match poll {
                task::Poll::Pending => {
                    if let Ok(Some(flow)) = control_receiver.try_next() {
                        *control_flow = flow;
                    }
                }
                task::Poll::Ready(_) => {
                    *control_flow = ControlFlow::Exit;
                }
            }
        }
    });

    Ok(())
}

async fn run_instance<A, E, C>(
    mut application: A,
    mut compositor: C,
    mut renderer: A::Renderer,
    mut runtime: Runtime<E, Proxy<A::Message>, A::Message>,
    mut proxy: winit::event_loop::EventLoopProxy<A::Message>,
    mut debug: Debug,
    mut event_receiver: mpsc::UnboundedReceiver<winit::event::Event<'_, A::Message>, >,
    mut control_sender: mpsc::UnboundedSender<winit::event_loop::ControlFlow>,
    window: winit::window::Window,
    surface: Surface<WindowSurface>,
    context: NotCurrentContext,
    init_command: Command<A::Message>,
    exit_on_close_request: bool,
) where
    A: Application + 'static,
    E: Executor + 'static,
    C: window::GLCompositor<Renderer = A::Renderer> + 'static,
    <A::Renderer as iced_native::Renderer>::Theme: StyleSheet,
{
    use iced_winit::futures::stream::StreamExt;
    use winit::event_loop::ControlFlow;
    use winit::event;

    let context = {
        context
            .make_current(&surface)
            .expect("make context current")
    };

    let mut clipboard = Clipboard::connect(&window);
    let mut cache = user_interface::Cache::default();
    let mut state = application::State::new(&application, &window);
    let mut viewport_version = state.viewport_version();
    let mut should_exit = false;

    application::run_command(
        &application,
        &mut cache,
        &state,
        &mut renderer,
        init_command,
        &mut runtime,
        &mut clipboard,
        &mut should_exit,
        &mut proxy,
        &mut debug,
        &window,
        || compositor.fetch_information(),
    );
    runtime.track(application.subscription());

    let mut user_interface =
        ManuallyDrop::new(application::build_user_interface(
            &application,
            user_interface::Cache::default(),
            &mut renderer,
            state.logical_size(),
            &mut debug,
        ));

    let mut mouse_interaction = mouse::Interaction::default();
    let mut events = Vec::new();
    let mut messages = Vec::new();
    let mut redraw_pending = false;

    debug.startup_finished();

    while let Some(event) = event_receiver.next().await {
        match event {
            event::Event::NewEvents(start_cause) => {
                redraw_pending = matches!(
                    start_cause,
                    event::StartCause::Init
                        | event::StartCause::Poll
                        | event::StartCause::ResumeTimeReached { .. }
                );
            }
            event::Event::MainEventsCleared => {
                if !redraw_pending && events.is_empty() && messages.is_empty() {
                    continue;
                }

                debug.event_processing_started();

                let (interface_state, statuses) = user_interface.update(
                    &events,
                    state.cursor_position(),
                    &mut renderer,
                    &mut clipboard,
                    &mut messages,
                );

                debug.event_processing_finished();

                for event in events.drain(..).zip(statuses.into_iter()) {
                    runtime.broadcast(event);
                }

                if !messages.is_empty()
                    || matches!(
                        interface_state,
                        user_interface::State::Outdated
                    )
                {
                    let mut cache =
                        ManuallyDrop::into_inner(user_interface).into_cache();

                    // Update application
                    application::update(
                        &mut application,
                        &mut cache,
                        &state,
                        &mut renderer,
                        &mut runtime,
                        &mut clipboard,
                        &mut should_exit,
                        &mut proxy,
                        &mut debug,
                        &mut messages,
                        &window,
                        || compositor.fetch_information(),
                    );

                    // Update window
                    state.synchronize(&application, &window);

                    user_interface =
                        ManuallyDrop::new(application::build_user_interface(
                            &application,
                            cache,
                            &mut renderer,
                            state.logical_size(),
                            &mut debug,
                        ));

                    if should_exit {
                        break;
                    }
                }

                // TODO: Avoid redrawing all the time by forcing widgets to
                // request redraws on state changes
                //
                // Then, we can use the `interface_state` here to decide if a redraw
                // is needed right away, or simply wait until a specific time.
                let redraw_event = Event::Window(
                    crate::window::Id::MAIN,
                    crate::window::Event::RedrawRequested(Instant::now()),
                );

                let (interface_state, _) = user_interface.update(
                    &[redraw_event.clone()],
                    state.cursor_position(),
                    &mut renderer,
                    &mut clipboard,
                    &mut messages,
                );

                debug.draw_started();
                let new_mouse_interaction = user_interface.draw(
                    &mut renderer,
                    state.theme(),
                    &renderer::Style {
                        text_color: state.text_color(),
                    },
                    state.cursor_position(),
                );
                debug.draw_finished();

                if new_mouse_interaction != mouse_interaction {
                    window.set_cursor_icon(conversion::mouse_interaction(
                        new_mouse_interaction,
                    ));

                    mouse_interaction = new_mouse_interaction;
                }

                window.request_redraw();
                runtime.broadcast((redraw_event, crate::event::Status::Ignored));

                let _ = control_sender.start_send(match interface_state {
                    user_interface::State::Updated {
                        redraw_request: Some(redraw_request),
                    } => match redraw_request {
                        crate::window::RedrawRequest::NextFrame => {
                            ControlFlow::Poll
                        }
                        crate::window::RedrawRequest::At(at) => {
                            ControlFlow::WaitUntil(at)
                        }
                    },
                    _ => ControlFlow::Wait,
                });

                redraw_pending = false;
            }
            event::Event::PlatformSpecific(event::PlatformSpecific::MacOS(
                event::MacOS::ReceivedUrl(url),
            )) => {
                use iced_native::event;
                events.push(iced_native::Event::PlatformSpecific(
                    event::PlatformSpecific::MacOS(event::MacOS::ReceivedUrl(
                        url,
                    )),
                ));
            }
            event::Event::UserEvent(message) => {
                messages.push(message);
            }
            event::Event::RedrawRequested(_) => {
                #[cfg(feature = "trace")]
                let _ = info_span!("Application", "FRAME").entered();

                debug.render_started();

                if !context.is_current() {
                    context
                        .make_current(&surface)
                        .expect("Make OpenGL context current");
                }

                let current_viewport_version = state.viewport_version();

                if viewport_version != current_viewport_version {
                    let physical_size = state.physical_size();
                    let logical_size = state.logical_size();

                    debug.layout_started();
                    user_interface = ManuallyDrop::new(
                        ManuallyDrop::into_inner(user_interface)
                            .relayout(logical_size, &mut renderer),
                    );
                    debug.layout_finished();

                    debug.draw_started();
                    let new_mouse_interaction = user_interface.draw(
                        &mut renderer,
                        state.theme(),
                        &renderer::Style {
                            text_color: state.text_color(),
                        },
                        state.cursor_position(),
                    );
                    debug.draw_finished();

                    if new_mouse_interaction != mouse_interaction {
                        window.set_cursor_icon(conversion::mouse_interaction(
                            new_mouse_interaction,
                        ));

                        mouse_interaction = new_mouse_interaction;
                    }

                    surface.resize(
                        &context,
                        NonZeroU32::new(physical_size.width).unwrap_or(ONE),
                        NonZeroU32::new(physical_size.height).unwrap_or(ONE),
                    );

                    compositor.resize_viewport(physical_size);

                    viewport_version = current_viewport_version;
                }

                compositor.present(
                    &mut renderer,
                    state.viewport(),
                    state.background_color(),
                    &debug.overlay(),
                );

                surface.swap_buffers(&context).expect("Swap buffers");

                debug.render_finished();

                // TODO: Handle animations!
                // Maybe we can use `ControlFlow::WaitUntil` for this.
            }
            event::Event::WindowEvent {
                event: window_event,
                ..
            } => {
                if application::requests_exit(&window_event, state.modifiers())
                    && exit_on_close_request
                {
                    break;
                }

                state.update(&window, &window_event, &mut debug);

                if let Some(event) = conversion::window_event(
                    crate::window::Id::MAIN,
                    &window_event,
                    state.scale_factor(),
                    state.modifiers(),
                ) {
                    events.push(event);
                }
            }
            _ => {}
        }
    }

    // Manually drop the user interface
    drop(ManuallyDrop::into_inner(user_interface));
}

#[allow(unsafe_code)]
/// Creates a new [`glutin::Surface<WindowSurface>`].
pub fn gl_surface(
    display: &Display,
    gl_config: &Config,
    window: &winit::window::Window,
) -> Result<Surface<WindowSurface>, glutin::error::Error> {
    let (width, height) = window.inner_size().into();

    let surface_attributes = SurfaceAttributesBuilder::<WindowSurface>::new()
        .with_srgb(Some(true))
        .build(
            window.raw_window_handle(),
            NonZeroU32::new(width).unwrap_or(ONE),
            NonZeroU32::new(height).unwrap_or(ONE),
        );

    unsafe { display.create_window_surface(gl_config, &surface_attributes) }
}<|MERGE_RESOLUTION|>--- conflicted
+++ resolved
@@ -88,11 +88,7 @@
         settings.id,
     );
 
-<<<<<<< HEAD
-    log::info!("Window builder: {:#?}", builder);
-=======
-        log::debug!("Window builder: {:#?}", builder);
->>>>>>> 86b85d14
+    log::debug!("Window builder: {:#?}", builder);
 
     #[allow(unsafe_code)]
     let (display, window, surface, context) = unsafe {

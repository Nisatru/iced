[package]
name = "iced_graphics"
version = "0.8.0"
authors = ["Héctor Ramón Jiménez <hector0193@gmail.com>"]
edition = "2021"
description = "A bunch of backend-agnostic types that can be leveraged to build a renderer for Iced"
license = "MIT"
repository = "https://github.com/iced-rs/iced"
documentation = "https://docs.rs/iced_graphics"
keywords = ["gui", "ui", "graphics", "interface", "widgets"]
categories = ["gui"]

[features]
geometry = ["lyon_path"]
opengl = []
image = ["dep:image", "kamadak-exif"]

[dependencies]
glam = "0.21.3"
log = "0.4"
raw-window-handle = "0.5"
thiserror = "1.0"
bitflags = "1.2"

[dependencies.bytemuck]
version = "1.4"
features = ["derive"]

<<<<<<< HEAD
[dependencies.iced_core]
version = "0.8"
path = "../core"

[dependencies.tiny-skia]
version = "0.8"
=======
[dependencies.iced_native]
version = "0.10"
path = "../native"

[dependencies.iced_style]
version = "0.8"
path = "../style"

[dependencies.lyon]
version = "1.0"
optional = true

[dependencies.qrcode]
version = "0.12"
optional = true
default-features = false

[dependencies.font-kit]
version = "0.10"
>>>>>>> 4b05f42f
optional = true

[dependencies.image]
version = "0.24"
optional = true

[dependencies.kamadak-exif]
version = "0.5"
optional = true

[dependencies.lyon_path]
version = "1"
optional = true

[package.metadata.docs.rs]
rustdoc-args = ["--cfg", "docsrs"]
all-features = true<|MERGE_RESOLUTION|>--- conflicted
+++ resolved
@@ -26,34 +26,12 @@
 version = "1.4"
 features = ["derive"]
 
-<<<<<<< HEAD
 [dependencies.iced_core]
-version = "0.8"
+version = "0.9"
 path = "../core"
 
 [dependencies.tiny-skia]
 version = "0.8"
-=======
-[dependencies.iced_native]
-version = "0.10"
-path = "../native"
-
-[dependencies.iced_style]
-version = "0.8"
-path = "../style"
-
-[dependencies.lyon]
-version = "1.0"
-optional = true
-
-[dependencies.qrcode]
-version = "0.12"
-optional = true
-default-features = false
-
-[dependencies.font-kit]
-version = "0.10"
->>>>>>> 4b05f42f
 optional = true
 
 [dependencies.image]
